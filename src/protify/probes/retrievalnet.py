--- conflicted
+++ resolved
@@ -43,7 +43,6 @@
         super().__init__(config)
         #self.input_proj = nn.Linear(config.input_dim, config.hidden_dim)
         
-<<<<<<< HEAD
         #self.transformer = PTransformer(
         #    hidden_size=config.hidden_dim,
         #    n_heads=config.n_heads,
@@ -71,30 +70,7 @@
                 num_labels=config.num_labels,
                 sim_type=config.sim_type,
             )
-        
-=======
-        self.transformer = PTransformer(
-            hidden_size=config.hidden_dim,
-            n_heads=config.n_heads,
-            n_layers=config.n_layers,
-            expansion_ratio=config.expansion_ratio,
-            dropout=config.dropout,
-            rotary=True,
-        )
-        self.transformer = Transformer(
-            hidden_size=config.hidden_dim,
-            n_heads=config.n_heads,
-            n_layers=config.n_layers,
-            expansion_ratio=config.expansion_ratio,
-            dropout=config.dropout,
-            rotary=True,
-        )
-        self.get_logits = AttentionLogitsSequence(
-            hidden_size=config.hidden_dim,
-            num_labels=config.num_labels,
-            sim_type='cosine',
-        )
->>>>>>> 80c7b51b
+
         self.num_labels = config.num_labels
         self.task_type = config.task_type
         self.loss_fct = get_loss_fct(config.task_type)
